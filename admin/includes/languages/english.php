<?php
/**
 * @package admin
 * @copyright Copyright 2003-2014 Zen Cart Development Team
 * @copyright Portions Copyright 2003 osCommerce
 * @license http://www.zen-cart.com/license/2_0.txt GNU Public License V2.0
<<<<<<< HEAD
 * @version GIT: $Id: Author: DrByte  Modified in v1.6.0 $
=======
 * @version GIT: $Id: Modified in v1.5.4 $
>>>>>>> feaf9cb4
 */
if (!defined('IS_ADMIN_FLAG'))
{
  die('Illegal Access');
}

define('CONNECTION_TYPE_UNKNOWN', '\'%s\' is not a valid connection type for generating URLs' . PHP_EOL . '%s' . PHP_EOL);

// added defines for header alt and text
define('HEADER_ALT_TEXT', 'Admin Powered by Zen Cart :: The Art of E-Commerce');
define('HEADER_LOGO_WIDTH', '200px');
define('HEADER_LOGO_HEIGHT', '70px');
define('HEADER_LOGO_IMAGE', 'logo.gif');

// include template specific meta tags defines
  if (file_exists(DIR_FS_CATALOG_LANGUAGES . $_SESSION['language'] . '/' . $template_dir . '/meta_tags.php')) {
    $template_dir_select = $template_dir . '/';
  } else {
    $template_dir_select = '';
  }
  require(DIR_FS_CATALOG_LANGUAGES . $_SESSION['language'] . '/' . $template_dir_select . 'meta_tags.php');

// meta tags
define('ICON_METATAGS_ON', 'Meta Tags Defined');
define('ICON_METATAGS_OFF', 'Meta Tags Undefined');
define('TEXT_LEGEND_META_TAGS', 'Meta Tags Defined:');
define('TEXT_INFO_META_TAGS_USAGE', '<strong>NOTE:</strong> The Site/Tagline is your defined definition for your site in the meta_tags.php file.');

// header text in includes/header.php
define('HEADER_TITLE_TOP', 'Admin Home');
define('HEADER_TITLE_SUPPORT_SITE', 'Support Site');
define('HEADER_TITLE_ONLINE_CATALOG', 'Online Catalog');
define('HEADER_TITLE_VERSION', 'Version');
define('HEADER_TITLE_ACCOUNT', 'Account');
define('HEADER_TITLE_LOGOFF', 'Logoff');
//define('HEADER_TITLE_ADMINISTRATION', 'Administration');

// Define the name of your Gift Certificate as Gift Voucher, Gift Certificate, Zen Cart Dollars, etc. here for use through out the shop
  define('TEXT_GV_NAME','Gift Certificate');
  define('TEXT_GV_NAMES','Gift Certificates');
  define('TEXT_DISCOUNT_COUPON', 'Discount Coupon');

// used for redeem code, redemption code, or redemption id
  define('TEXT_GV_REDEEM','Redemption Code');

// text for gender
define('MALE', 'Male');
define('FEMALE', 'Female');

define('NONE', 'None');

// configuration box text
define('BOX_HEADING_CONFIGURATION', 'Configuration');
define('BOX_CONFIGURATION_MY_STORE', 'My Store');
define('BOX_CONFIGURATION_MINIMUM_VALUES', 'Minimum Values');
define('BOX_CONFIGURATION_MAXIMUM_VALUES', 'Maximum Values');
define('BOX_CONFIGURATION_IMAGES', 'Images');
define('BOX_CONFIGURATION_CUSTOMER_DETAILS', 'Customer Details');
define('BOX_CONFIGURATION_SHIPPING_PACKAGING', 'Shipping/Packaging');
define('BOX_CONFIGURATION_PRODUCT_LISTING', 'Product Listing');
define('BOX_CONFIGURATION_STOCK', 'Stock');
define('BOX_CONFIGURATION_LOGGING', 'Logging');
define('BOX_CONFIGURATION_EMAIL_OPTIONS', 'E-Mail Options');
define('BOX_CONFIGURATION_ATTRIBUTE_OPTIONS', 'Attribute Settings');
define('BOX_CONFIGURATION_GZIP_COMPRESSION', 'GZip Compression');
define('BOX_CONFIGURATION_SESSIONS', 'Sessions');
define('BOX_CONFIGURATION_REGULATIONS', 'Regulations');
define('BOX_CONFIGURATION_GV_COUPONS', 'GV Coupons');
define('BOX_CONFIGURATION_CREDIT_CARDS', 'Credit Cards');
define('BOX_CONFIGURATION_PRODUCT_INFO', 'Product Info');
define('BOX_CONFIGURATION_LAYOUT_SETTINGS', 'Layout Settings');
define('BOX_CONFIGURATION_WEBSITE_MAINTENANCE', 'Website Maintenance');
define('BOX_CONFIGURATION_NEW_LISTING', 'New Listing');
define('BOX_CONFIGURATION_FEATURED_LISTING', 'Featured Listing');
define('BOX_CONFIGURATION_ALL_LISTING', 'All Listing');
define('BOX_CONFIGURATION_INDEX_LISTING', 'Index Listing');
define('BOX_CONFIGURATION_DEFINE_PAGE_STATUS', 'Define Page Status');
define('BOX_CONFIGURATION_EZPAGES_SETTINGS', 'EZ-Pages Settings');
define('BOX_CONFIGURATION_COWOA', 'Cowoa Configuration'); //for 1.6.0
define('BOX_CONFIGURATION_WIDGET', 'Widget Configuration'); //for 1.6.0

// modules box text
define('BOX_HEADING_MODULES', 'Modules');
define('BOX_MODULES_PAYMENT', 'Payment');
define('BOX_MODULES_SHIPPING', 'Shipping');
define('BOX_MODULES_ORDER_TOTAL', 'Order Total');
define('BOX_MODULES_PRODUCT_TYPES', 'Product Types');

// categories box text
define('BOX_HEADING_CATALOG', 'Catalog');
define('BOX_CATALOG_CATEGORIES_PRODUCTS', 'Categories/Products');
define('BOX_CATALOG_PRODUCT_TYPES', 'Product Types');
define('BOX_CATALOG_CATEGORIES_OPTIONS_NAME_MANAGER', 'Option Name Manager');
define('BOX_CATALOG_CATEGORIES_OPTIONS_VALUES_MANAGER', 'Option Value Manager');
define('BOX_CATALOG_MANUFACTURERS', 'Manufacturers');
define('BOX_CATALOG_REVIEWS', 'Reviews');
define('BOX_CATALOG_SPECIALS', 'Specials');
define('BOX_CATALOG_PRODUCTS_EXPECTED', 'Products Expected');
define('BOX_CATALOG_SALEMAKER', 'SaleMaker');
define('BOX_CATALOG_PRODUCTS_PRICE_MANAGER', 'Products Price Manager');
define('BOX_CATALOG_PRODUCT', 'Product');
define('BOX_CATALOG_PRODUCTS_TO_CATEGORIES', 'Products to Categories');

// customers box text
define('BOX_HEADING_CUSTOMERS', 'Customers');
define('BOX_CUSTOMERS_CUSTOMERS', 'Customers');
define('BOX_CUSTOMERS_ORDERS', 'Orders');
define('BOX_CUSTOMERS_GROUP_PRICING', 'Group Pricing');
define('BOX_CUSTOMERS_PAYPAL', 'PayPal IPN');
define('BOX_CUSTOMERS_INVOICE', 'Invoice');
define('BOX_CUSTOMERS_PACKING_SLIP', 'Packing Slip');

// taxes box text
define('BOX_HEADING_LOCATION_AND_TAXES', 'Locations / Taxes');
define('BOX_TAXES_COUNTRIES', 'Countries');
define('BOX_TAXES_ZONES', 'Zones');
define('BOX_TAXES_GEO_ZONES', 'Zones Definitions');
define('BOX_TAXES_TAX_CLASSES', 'Tax Classes');
define('BOX_TAXES_TAX_RATES', 'Tax Rates');

// reports box text
define('BOX_HEADING_REPORTS', 'Reports');
define('BOX_REPORTS_PRODUCTS_VIEWED', 'Products Viewed');
define('BOX_REPORTS_PRODUCTS_PURCHASED', 'Products Purchased');
define('BOX_REPORTS_ORDERS_TOTAL', 'Customer Orders-Total');
define('BOX_REPORTS_PRODUCTS_LOWSTOCK', 'Products Low Stock');
define('BOX_REPORTS_CUSTOMERS_REFERRALS', 'Customers Referral');

// tools text
define('BOX_HEADING_TOOLS', 'Tools');
define('BOX_TOOLS_TEMPLATE_SELECT', 'Template Selection');
define('BOX_TOOLS_BACKUP', 'Database Backup');
define('BOX_TOOLS_BANNER_MANAGER', 'Banner Manager');
define('BOX_TOOLS_CACHE', 'Cache Control');
define('BOX_TOOLS_DEFINE_LANGUAGE', 'Define Languages');
define('BOX_TOOLS_FILE_MANAGER', 'File Manager');
define('BOX_TOOLS_MAIL', 'Send Email');
define('BOX_TOOLS_NEWSLETTER_MANAGER', 'Newsletter and Product Notifications Manager');
define('BOX_TOOLS_SERVER_INFO', 'Server/Version Info');
define('BOX_TOOLS_WHOS_ONLINE', 'Who\'s Online');
define('BOX_TOOLS_STORE_MANAGER', 'Store Manager');
define('BOX_TOOLS_DEVELOPERS_TOOL_KIT', 'Developers Tool Kit');
define('BOX_TOOLS_SQLPATCH','Install SQL Patches');
define('BOX_TOOLS_EZPAGES','EZ-Pages');

define('BOX_HEADING_EXTRAS', 'Extras');

// define pages editor files
define('BOX_TOOLS_DEFINE_PAGES_EDITOR','Define Pages Editor');
define('BOX_TOOLS_DEFINE_MAIN_PAGE', 'Main Page');
define('BOX_TOOLS_DEFINE_CONTACT_US','Contact Us');
define('BOX_TOOLS_DEFINE_PRIVACY','Privacy');
define('BOX_TOOLS_DEFINE_SHIPPINGINFO','Shipping & Returns');
define('BOX_TOOLS_DEFINE_CONDITIONS','Conditions of Use');
define('BOX_TOOLS_DEFINE_CHECKOUT_SUCCESS','Checkout Success');
define('BOX_TOOLS_DEFINE_PAGE_2','Page 2');
define('BOX_TOOLS_DEFINE_PAGE_3','Page 3');
define('BOX_TOOLS_DEFINE_PAGE_4','Page 4');

// localization box text
define('BOX_HEADING_LOCALIZATION', 'Localization');
define('BOX_LOCALIZATION_CURRENCIES', 'Currencies');
define('BOX_LOCALIZATION_LANGUAGES', 'Languages');
define('BOX_LOCALIZATION_ORDERS_STATUS', 'Orders Status');

// gift vouchers box text
define('BOX_HEADING_GV_ADMIN', TEXT_GV_NAME . '/Coupons');
define('BOX_GV_ADMIN_QUEUE',  TEXT_GV_NAMES . ' Queue');
define('BOX_GV_ADMIN_MAIL', 'Mail ' . TEXT_GV_NAME);
define('BOX_GV_ADMIN_SENT', TEXT_GV_NAMES . ' sent');
define('BOX_COUPON_ADMIN','Coupon Admin');
define('BOX_COUPON_RESTRICT','Coupon Restrictions');

// admin access box text
define('BOX_HEADING_ADMIN_ACCESS', 'Admin Access Management');
define('BOX_ADMIN_ACCESS_USERS',  'Admin Users');
define('BOX_ADMIN_ACCESS_PROFILES', 'Admin Profiles');
define('BOX_ADMIN_ACCESS_PAGE_REGISTRATION', 'Admin Page Registration');
define('BOX_ADMIN_ACCESS_LOGS', 'Admin Activity Logs');

define('IMAGE_RELEASE', 'Redeem ' . TEXT_GV_NAME);

// javascript messages
define('JS_ERROR', 'Errors have occurred during the processing of your form!\nPlease make the following corrections:\n\n');

define('JS_OPTIONS_VALUE_PRICE', '* The new product attribute needs a price value\n');
define('JS_OPTIONS_VALUE_PRICE_PREFIX', '* The new product attribute needs a price prefix\n');

define('JS_PRODUCTS_NAME', '* The new product needs a name\n');
define('JS_PRODUCTS_DESCRIPTION', '* The new product needs a description\n');
define('JS_PRODUCTS_PRICE', '* The new product needs a price value\n');
define('JS_PRODUCTS_WEIGHT', '* The new product needs a weight value\n');
define('JS_PRODUCTS_QUANTITY', '* The new product needs a quantity value\n');
define('JS_PRODUCTS_MODEL', '* The new product needs a model value\n');
define('JS_PRODUCTS_IMAGE', '* The new product needs an image value\n');

define('JS_SPECIALS_PRODUCTS_PRICE', '* A new price for this product needs to be set\n');

define('JS_GENDER', '* The \'Gender\' value must be chosen.\n');
define('JS_FIRST_NAME', '* The \'First Name\' entry must have at least ' . ENTRY_FIRST_NAME_MIN_LENGTH . ' characters.\n');
define('JS_LAST_NAME', '* The \'Last Name\' entry must have at least ' . ENTRY_LAST_NAME_MIN_LENGTH . ' characters.\n');
define('JS_DOB', '* The \'Date of Birth\' entry must be in the format: xx/xx/xxxx (month/date/year).\n');
define('JS_EMAIL_ADDRESS', '* The \'E-Mail Address\' entry must have at least ' . ENTRY_EMAIL_ADDRESS_MIN_LENGTH . ' characters.\n');
define('JS_ADDRESS', '* The \'Street Address\' entry must have at least ' . ENTRY_STREET_ADDRESS_MIN_LENGTH . ' characters.\n');
define('JS_POST_CODE', '* The \'Post Code\' entry must have at least ' . ENTRY_POSTCODE_MIN_LENGTH . ' characters.\n');
define('JS_CITY', '* The \'City\' entry must have at least ' . ENTRY_CITY_MIN_LENGTH . ' characters.\n');
define('JS_STATE', '* The \'State\' entry must be selected.\n');
define('JS_STATE_SELECT', '-- Select Above --');
define('JS_ZONE', '* The \'State\' entry must be selected from the list for this country.');
define('JS_COUNTRY', '* The \'Country\' value must be chosen.\n');
define('JS_TELEPHONE', '* The \'Telephone Number\' entry must have at least ' . ENTRY_TELEPHONE_MIN_LENGTH . ' characters.\n');

define('JS_ORDER_DOES_NOT_EXIST', 'Order Number %s does not exist!');

define('CATEGORY_PERSONAL', 'Personal');
define('CATEGORY_ADDRESS', 'Address');
define('CATEGORY_CONTACT', 'Contact');
define('CATEGORY_COMPANY', 'Company');
define('CATEGORY_OPTIONS', 'Options');

define('ENTRY_GENDER', 'Gender:');
define('ENTRY_GENDER_ERROR', '&nbsp;<span class="errorText">required</span>');
define('ENTRY_FIRST_NAME', 'First Name:');
define('ENTRY_FIRST_NAME_ERROR', '&nbsp;<span class="errorText">min ' . ENTRY_FIRST_NAME_MIN_LENGTH . ' chars</span>');
define('ENTRY_LAST_NAME', 'Last Name:');
define('ENTRY_LAST_NAME_ERROR', '&nbsp;<span class="errorText">min ' . ENTRY_LAST_NAME_MIN_LENGTH . ' chars</span>');
define('ENTRY_DATE_OF_BIRTH', 'Date of Birth:');
define('ENTRY_DATE_OF_BIRTH_ERROR', '&nbsp;<span class="errorText">(eg. 05/21/1970)</span>');
define('ENTRY_EMAIL_ADDRESS', 'E-Mail Address:');
define('ENTRY_EMAIL_ADDRESS_ERROR', '&nbsp;<span class="errorText">min ' . ENTRY_EMAIL_ADDRESS_MIN_LENGTH . ' chars</span>');
define('ENTRY_EMAIL_ADDRESS_CHECK_ERROR', '&nbsp;<span class="errorText">The email address doesn\'t appear to be valid!</span>');
define('ENTRY_EMAIL_ADDRESS_ERROR_EXISTS', '&nbsp;<span class="errorText">This email address already exists!</span>');
define('ENTRY_COMPANY', 'Company name:');
define('ENTRY_COMPANY_ERROR', '');
define('ENTRY_PRICING_GROUP', 'Discount Pricing Group');
define('ENTRY_STREET_ADDRESS', 'Street Address:');
define('ENTRY_STREET_ADDRESS_ERROR', '&nbsp;<span class="errorText">min ' . ENTRY_STREET_ADDRESS_MIN_LENGTH . ' chars</span>');
define('ENTRY_SUBURB', 'Suburb:');
define('ENTRY_SUBURB_ERROR', '');
define('ENTRY_POST_CODE', 'Post Code:');
define('ENTRY_POST_CODE_ERROR', '&nbsp;<span class="errorText">min ' . ENTRY_POSTCODE_MIN_LENGTH . ' chars</span>');
define('ENTRY_CITY', 'City:');
define('ENTRY_CITY_ERROR', '&nbsp;<span class="errorText">min ' . ENTRY_CITY_MIN_LENGTH . ' chars</span>');
define('ENTRY_STATE', 'State:');
define('ENTRY_STATE_ERROR', '&nbsp;<span class="errorText">required</span>');
define('ENTRY_COUNTRY', 'Country:');
define('ENTRY_COUNTRY_ERROR', '');
define('ENTRY_TELEPHONE_NUMBER', 'Telephone Number:');
define('ENTRY_TELEPHONE_NUMBER_ERROR', '&nbsp;<span class="errorText">min ' . ENTRY_TELEPHONE_MIN_LENGTH . ' chars</span>');
define('ENTRY_FAX_NUMBER', 'Fax Number:');
define('ENTRY_FAX_NUMBER_ERROR', '');
define('ENTRY_NEWSLETTER', 'Newsletter:');
define('ENTRY_NEWSLETTER_YES', 'Subscribed');
define('ENTRY_NEWSLETTER_NO', 'Unsubscribed');
define('ENTRY_NEWSLETTER_ERROR', '');

define('ERROR_PASSWORDS_NOT_MATCHING', 'Password and confirmation must match');
define('ENTRY_PASSWORD_CHANGE_ERROR', '<strong>Sorry, your new password was rejected.</strong><br />');
define('ERROR_PASSWORD_RULES', 'Passwords must contain both letters and numbers, must be at least %s characters long, and must not be the same as the last 4 passwords used. Passwords expire every 90 days, after which you will be prompted to choose a new password.');
define('ERROR_TOKEN_EXPIRED_PLEASE_RESUBMIT', 'ERROR: Sorry, there was an error processing your data. Please re-submit the information again.');

// images
//define('IMAGE_ANI_SEND_EMAIL', 'Sending E-Mail');
define('IMAGE_BACK', 'Back');
define('IMAGE_BACKUP', 'Backup');
define('IMAGE_CANCEL', 'Cancel');
define('IMAGE_COLLAPSE', 'Collapse');
define('IMAGE_CONFIRM', 'Confirm');
define('IMAGE_COPY', 'Copy');
define('IMAGE_COPY_TO', 'Copy To');
define('IMAGE_DETAILS', 'Details');
define('IMAGE_DELETE', 'Delete');
define('IMAGE_EDIT', 'Edit');
define('IMAGE_EMAIL', 'Email');
define('IMAGE_GO', 'Go');
define('IMAGE_FILE_MANAGER', 'File Manager');
define('IMAGE_ICON_STATUS_GREEN', 'Active');
define('IMAGE_ICON_STATUS_GREEN_LIGHT', 'Set Active');
define('IMAGE_ICON_STATUS_RED', 'Inactive');
define('IMAGE_ICON_STATUS_RED_LIGHT', 'Set Inactive');
define('IMAGE_ICON_STATUS_RED_EZPAGES', 'Error -- too many URL/content types entered');
define('IMAGE_ICON_STATUS_RED_ERROR', 'Error');
define('IMAGE_ICON_INFO', 'Info');
define('IMAGE_ICON_COMM', 'Test Communications');
define('IMAGE_INSERT', 'Insert');
define('IMAGE_LOCK', 'Lock');
define('IMAGE_MODULE_INSTALL', 'Install Module');
define('IMAGE_MODULE_REMOVE', 'Remove Module');
define('IMAGE_MOVE', 'Move');
define('IMAGE_NEW_BANNER', 'New Banner');
define('IMAGE_NEW_CATEGORY', 'New Category');
define('IMAGE_NEW_COUNTRY', 'New Country');
define('IMAGE_NEW_CURRENCY', 'New Currency');
define('IMAGE_NEW_FILE', 'New File');
define('IMAGE_NEW_FOLDER', 'New Folder');
define('IMAGE_NEW_LANGUAGE', 'New Language');
define('IMAGE_NEW_NEWSLETTER', 'New Newsletter');
define('IMAGE_NEW_PRODUCT', 'New Product');
define('IMAGE_NEW_SALE', 'New Sale');
define('IMAGE_NEW_TAX_CLASS', 'New Tax Class');
define('IMAGE_NEW_TAX_RATE', 'New Tax Rate');
define('IMAGE_NEW_TAX_ZONE', 'New Tax Zone');
define('IMAGE_NEW_ZONE', 'New Zone');
define('IMAGE_OPTION_NAMES', 'Option Names Manager');
define('IMAGE_OPTION_VALUES', 'Option Values Manager');
define('IMAGE_ORDERS', 'Orders');
define('IMAGE_ORDERS_INVOICE', 'Invoice');
define('IMAGE_ORDERS_PACKINGSLIP', 'Packing Slip');
define('IMAGE_PERMISSIONS', 'Edit Permissions');
define('IMAGE_PREVIEW', 'Preview');
define('IMAGE_RESTORE', 'Restore');
define('IMAGE_RESET', 'Reset');
define('IMAGE_RESET_PWD', 'Reset Password');
define('IMAGE_SAVE', 'Save');
define('IMAGE_SEARCH', 'Search');
define('IMAGE_SELECT', 'Select');
define('IMAGE_SEND', 'Send');
define('IMAGE_SEND_EMAIL', 'Send Email');
define('IMAGE_SUBMIT', 'Submit');
define('IMAGE_UNLOCK', 'Unlock');
define('IMAGE_UPDATE', 'Update');
define('IMAGE_UPDATE_CURRENCIES', 'Update Exchange Rate');
define('IMAGE_UPLOAD', 'Upload');
define('IMAGE_TAX_RATES','Tax Rate');
define('IMAGE_DEFINE_ZONES','Define Zones');
define('IMAGE_PRODUCTS_PRICE_MANAGER', 'Products Price Manager');
define('IMAGE_UPDATE_PRICE_CHANGES', 'Update Price Changes');
define('IMAGE_ADD_BLANK_DISCOUNTS','Add ' . DISCOUNT_QTY_ADD . ' Blank Discount Qty');
define('IMAGE_CHECK_VERSION', 'Check for Updates to Zen Cart');
define('IMAGE_PRODUCTS_TO_CATEGORIES', 'Multiple Categories Link Manager');

define('IMAGE_ICON_STATUS_ON', 'Status - Enabled');
define('IMAGE_ICON_STATUS_OFF', 'Status - Disabled');
define('IMAGE_ICON_LINKED', 'Product is Linked');

define('IMAGE_REMOVE_SPECIAL','Remove Special Price Info');
define('IMAGE_REMOVE_FEATURED','Remove Featured Product Info');
define('IMAGE_INSTALL_SPECIAL', 'Add Special Price Info');
define('IMAGE_INSTALL_FEATURED', 'Add Featured Product Info');

define('ICON_PRODUCTS_PRICE_MANAGER','Products Price Manager');
define('ICON_COPY_TO', 'Copy to');
define('ICON_CROSS', 'False');
define('ICON_CURRENT_FOLDER', 'Current Folder');
define('ICON_DELETE', 'Delete');
define('ICON_EDIT', 'Edit');
define('ICON_ERROR', 'Error');
define('ICON_FILE', 'File');
define('ICON_FILE_DOWNLOAD', 'Download');
define('ICON_FOLDER', 'Folder');
//define('ICON_LOCKED', 'Locked');
define('ICON_MOVE', 'Move');
define('ICON_PERMISSIONS', 'Permissions');
define('ICON_PREVIOUS_LEVEL', 'Previous Level');
define('ICON_PREVIEW', 'Preview');
define('ICON_RESET', 'Reset');
define('ICON_STATISTICS', 'Statistics');
define('ICON_SUCCESS', 'Success');
define('ICON_TICK', 'True');
//define('ICON_UNLOCKED', 'Unlocked');
define('ICON_WARNING', 'Warning');

// constants for use in zen_prev_next_display function
define('TEXT_RESULT_PAGE', 'Page %s of %d');
define('TEXT_DISPLAY_NUMBER_OF_ADMINS', 'Displaying <b>%d</b> to <b>%d</b> (of <b>%d</b> admins)');
define('TEXT_DISPLAY_NUMBER_OF_BANNERS', 'Displaying <b>%d</b> to <b>%d</b> (of <b>%d</b> banners)');
define('TEXT_DISPLAY_NUMBER_OF_CATEGORIES', 'Displaying <b>%d</b> to <b>%d</b> (of <b>%d</b> categories)');
define('TEXT_DISPLAY_NUMBER_OF_COUNTRIES', 'Displaying <b>%d</b> to <b>%d</b> (of <b>%d</b> countries)');
define('TEXT_DISPLAY_NUMBER_OF_CUSTOMERS', 'Displaying <b>%d</b> to <b>%d</b> (of <b>%d</b> customers)');
define('TEXT_DISPLAY_NUMBER_OF_CURRENCIES', 'Displaying <b>%d</b> to <b>%d</b> (of <b>%d</b> currencies)');
define('TEXT_DISPLAY_NUMBER_OF_FEATURED', 'Displaying <b>%d</b> to <b>%d</b> (of <b>%d</b> products on featured)');
define('TEXT_DISPLAY_NUMBER_OF_LANGUAGES', 'Displaying <b>%d</b> to <b>%d</b> (of <b>%d</b> languages)');
define('TEXT_DISPLAY_NUMBER_OF_MANUFACTURERS', 'Displaying <b>%d</b> to <b>%d</b> (of <b>%d</b> manufacturers)');
define('TEXT_DISPLAY_NUMBER_OF_NEWSLETTERS', 'Displaying <b>%d</b> to <b>%d</b> (of <b>%d</b> newsletters)');
define('TEXT_DISPLAY_NUMBER_OF_ORDERS', 'Displaying <b>%d</b> to <b>%d</b> (of <b>%d</b> orders)');
define('TEXT_DISPLAY_NUMBER_OF_ORDERS_STATUS', 'Displaying <b>%d</b> to <b>%d</b> (of <b>%d</b> orders status)');
define('TEXT_DISPLAY_NUMBER_OF_PRICING_GROUPS', 'Displaying <b>%d</b> to <b>%d</b> (of <b>%d</b> pricing groups)');
define('TEXT_DISPLAY_NUMBER_OF_PRODUCTS', 'Displaying <b>%d</b> to <b>%d</b> (of <b>%d</b> products)');
define('TEXT_DISPLAY_NUMBER_OF_PRODUCT_TYPES', 'Displaying <b>%d</b> to <b>%d</b> (of <b>%d</b> product types)');
define('TEXT_DISPLAY_NUMBER_OF_PRODUCTS_EXPECTED', 'Displaying <b>%d</b> to <b>%d</b> (of <b>%d</b> products expected)');
define('TEXT_DISPLAY_NUMBER_OF_REVIEWS', 'Displaying <b>%d</b> to <b>%d</b> (of <b>%d</b> product reviews)');
define('TEXT_DISPLAY_NUMBER_OF_SALES', 'Displaying <b>%d</b> to <b>%d</b> (of <b>%d</b> sales)');
define('TEXT_DISPLAY_NUMBER_OF_SPECIALS', 'Displaying <b>%d</b> to <b>%d</b> (of <b>%d</b> products on special)');
define('TEXT_DISPLAY_NUMBER_OF_TAX_CLASSES', 'Displaying <b>%d</b> to <b>%d</b> (of <b>%d</b> tax classes)');
define('TEXT_DISPLAY_NUMBER_OF_TEMPLATES', 'Displaying <b>%d</b> to <b>%d</b> (of <b>%d</b> template associations)');
define('TEXT_DISPLAY_NUMBER_OF_TAX_ZONES', 'Displaying <b>%d</b> to <b>%d</b> (of <b>%d</b> tax zones)');
define('TEXT_DISPLAY_NUMBER_OF_TAX_RATES', 'Displaying <b>%d</b> to <b>%d</b> (of <b>%d</b> tax rates)');
define('TEXT_DISPLAY_NUMBER_OF_ZONES', 'Displaying <b>%d</b> to <b>%d</b> (of <b>%d</b> zones)');

define('PREVNEXT_BUTTON_PREV', '&lt;&lt;');
define('PREVNEXT_BUTTON_NEXT', '&gt;&gt;');


define('TEXT_DEFAULT', 'default');
define('TEXT_SET_DEFAULT', 'Set as default');
define('TEXT_FIELD_REQUIRED', '&nbsp;<span class="fieldRequired">* Required</span>');

define('ERROR_NO_DEFAULT_CURRENCY_DEFINED', 'Error: There is currently no default currency set. Please set one at: Administration Tools->Localization->Currencies');

define('TEXT_CACHE_CATEGORIES', 'Categories Box');
define('TEXT_CACHE_MANUFACTURERS', 'Manufacturers Box');
define('TEXT_CACHE_ALSO_PURCHASED', 'Also Purchased Module');

define('TEXT_NONE', '--none--');
define('TEXT_TOP', 'Top');

define('ERROR_DESTINATION_DOES_NOT_EXIST', 'Error: Destination does not exist %s');
define('ERROR_DESTINATION_NOT_WRITEABLE', 'Error: Destination not writeable %s');
define('ERROR_FILE_NOT_SAVED', 'Error: File upload not saved.');
define('ERROR_FILETYPE_NOT_ALLOWED', 'Error: File upload type not allowed  %s');
define('SUCCESS_FILE_SAVED_SUCCESSFULLY', 'Success: File upload saved successfully %s');
define('WARNING_NO_FILE_UPLOADED', 'Warning: No file uploaded.');
define('WARNING_FILE_UPLOADS_DISABLED', 'Warning: File uploads are disabled in the php.ini configuration file.');
define('ERROR_ADMIN_SECURITY_WARNING', 'Warning: Your Admin login is not secure ... either you still have default login settings for: Admin admin or have not removed or changed: demo demoonly<br />The login(s) should be changed as soon as possible for the Security of your shop.');
define('WARNING_DATABASE_VERSION_OUT_OF_DATE','Your database appears to need patching to a higher level. See Tools->Server Information to review patch levels.');
define('WARN_DATABASE_VERSION_PROBLEM','true'); //set to false to turn off warnings about database version mismatches
define('WARNING_ADMIN_DOWN_FOR_MAINTENANCE', '<strong>WARNING:</strong> Site is currently set to Down for Maintenance ...<br />NOTE: You cannot test most Payment and Shipping Modules in Maintenance mode');
define('WARNING_BACKUP_CFG_FILES_TO_DELETE', 'WARNING: These files should be deleted to prevent security vulnerability: ');
define('WARNING_INSTALL_DIRECTORY_EXISTS', 'SECURITY WARNING: Installation directory exists at: ' . DIR_FS_CATALOG . 'zc_install. Please remove this directory for security reasons.');
define('WARNING_CONFIG_FILE_WRITEABLE', 'Warning: Your configuration file: %sincludes/configure.php. This is a potential security risk - please set the right user permissions on this file (read-only, CHMOD 644 or 444 are typical).  <a href="http://tutorials.zen-cart.com/index.php?article=90" target="_blank">See this FAQ</a>');
define('WARNING_COULD_NOT_LOCATE_LANG_FILE', 'WARNING: Could not locate language file: ');
define('ERROR_MODULE_REMOVAL_PROHIBITED', 'ERROR: Module removal prohibited: ');
define('WARNING_REVIEW_ROGUE_ACTIVITY', 'ALERT: Please review for possible XSS activity:');

define('TEXT_DISPLAY_NUMBER_OF_GIFT_VOUCHERS', 'Displaying <b>%d</b> to <b>%d</b> (of <b>%d</b> gift vouchers)');
define('TEXT_DISPLAY_NUMBER_OF_COUPONS', 'Displaying <b>%d</b> to <b>%d</b> (of <b>%d</b> coupons)');

define('TEXT_VALID_PRODUCTS_LIST', 'Products List');
define('TEXT_VALID_PRODUCTS_ID', 'Products ID');
define('TEXT_VALID_PRODUCTS_NAME', 'Products Name');
define('TEXT_VALID_PRODUCTS_MODEL', 'Products Model');

define('TEXT_VALID_CATEGORIES_LIST', 'Categories List');
define('TEXT_VALID_CATEGORIES_ID', 'Category ID');
define('TEXT_VALID_CATEGORIES_NAME', 'Category Name');

define('DEFINE_LANGUAGE','Define Language:');

define('BOX_ENTRY_COUNTER_DATE','Hit Counter Started:');
define('BOX_ENTRY_COUNTER','Hit Counter:');

// not installed
define('NOT_INSTALLED_TEXT','Not Installed');

// Product Options Values Sort Order - option_values.php
  define('BOX_CATALOG_PRODUCT_OPTIONS_VALUES','Option Value Sorter ');

  define('TEXT_UPDATE_SORT_ORDERS_OPTIONS','<strong>Update Attribute Sort Order from Option Value Defaults</strong> ');
  define('TEXT_INFO_ATTRIBUTES_FEATURES_UPDATES','<strong>Update All Products\' Attribute Sort Orders</strong><br />to match Option Value Default Sort Orders:<br />');

// Product Options Name Sort Order - option_values.php
  define('BOX_CATALOG_PRODUCT_OPTIONS_NAME','Option Name Sorter');

// Attributes only
  define('BOX_CATALOG_CATEGORIES_ATTRIBUTES_CONTROLLER','Attributes Controller');

// generic model
  define('TEXT_MODEL','Model:');

// column controller
  define('BOX_TOOLS_LAYOUT_CONTROLLER','Layout Boxes Controller');

// check GV release queue and alert store owner
  define('SHOW_GV_QUEUE',true);
  define('TEXT_SHOW_GV_QUEUE','%s waiting approval ');
  define('IMAGE_GIFT_QUEUE', TEXT_GV_NAME . ' Queue');
  define('IMAGE_ORDER','Order');

  define('IMAGE_DISPLAY','Display');
  define('IMAGE_UPDATE_SORT','Update Sort Order');
  define('IMAGE_EDIT_PRODUCT','Edit Product');
  define('IMAGE_EDIT_ATTRIBUTES','Edit Attributes');
  define('TEXT_NEW_PRODUCT', 'Product in Category: %s');
  define('IMAGE_OPTIONS_VALUES','Option Names and Option Values');
  define('TEXT_PRODUCTS_PRICE_MANAGER','PRODUCTS PRICE MANAGER');
  define('TEXT_PRODUCT_EDIT','EDIT PRODUCT');
  define('TEXT_ATTRIBUTE_EDIT','EDIT ATTRIBUTES');
  define('TEXT_PRODUCT_DETAILS','VIEW DETAILS');

// sale maker
  define('DEDUCTION_TYPE_DROPDOWN_0', 'Deduct amount');
  define('DEDUCTION_TYPE_DROPDOWN_1', 'Percent');
  define('DEDUCTION_TYPE_DROPDOWN_2', 'New Price');

// Min and Units
  define('PRODUCTS_QUANTITY_MIN_TEXT_LISTING','Min:');
  define('PRODUCTS_QUANTITY_UNIT_TEXT_LISTING','Units:');
  define('PRODUCTS_QUANTITY_IN_CART_LISTING','In cart:');
  define('PRODUCTS_QUANTITY_ADD_ADDITIONAL_LISTING','Add Additional:');

  define('TEXT_PRODUCTS_MIX_OFF','*No Mixed Options');
  define('TEXT_PRODUCTS_MIX_ON','*Yes Mixed Options');

// search filters
  define('TEXT_INFO_SEARCH_DETAIL_FILTER','Search Filter: ');
  define('HEADING_TITLE_SEARCH_DETAIL','Search: ');
  define('HEADING_TITLE_SEARCH_DETAIL_REPORTS', 'Search for Product(s) - Delimited by commas');
  define('HEADING_TITLE_SEARCH_DETAIL_REPORTS_NAME_MODEL', 'Search for Products Name/Model');

  define('PREV_NEXT_PRODUCT', 'Products: ');
  define('TEXT_CATEGORIES_STATUS_INFO_OFF', '<span class="alert">*Category is Disabled</span>');
  define('TEXT_PRODUCTS_STATUS_INFO_OFF', '<span class="alert">*Product is Disabled</span>');

// admin demo
  define('ADMIN_DEMO_ACTIVE','Admin Demo is currently Active. Some settings are will be disabled');
  define('ADMIN_DEMO_ACTIVE_EXCLUSION','Admin Demo is currently Active. Some settings are will be disabled - <strong>NOTE: Admin Override Enabled</strong>');
  define('ERROR_ADMIN_DEMO','Admin Demo is Active ... the feature(s) you are trying to perform have been disabled');

// Version Check notices
  define('TEXT_VERSION_CHECK_NEW_VER','New Version Available v');
  define('TEXT_VERSION_CHECK_NEW_PATCH','New PATCH Available: v');
  define('TEXT_VERSION_CHECK_PATCH','patch');
  define('TEXT_VERSION_CHECK_DOWNLOAD','Download Here');
  define('TEXT_VERSION_CHECK_CURRENT','Your version of Zen Cart&reg; appears to be current.');

// downloads manager
define('TEXT_DISPLAY_NUMBER_OF_PRODUCTS_DOWNLOADS_MANAGER', 'Displaying <b>%d</b> to <b>%d</b> (of <b>%d</b> downloads)');
define('BOX_CATALOG_CATEGORIES_ATTRIBUTES_DOWNLOADS_MANAGER', 'Downloads Manager');

define('BOX_CATALOG_FEATURED','Featured Products');

define('ERROR_NOTHING_SELECTED', 'Nothing was selected ... No changes have been made');
define('TEXT_STATUS_WARNING','<strong>NOTE:</strong> status is auto enabled/disabled when dates are set');

define('TEXT_LEGEND_LINKED', 'Linked Product');
define('TEXT_MASTER_CATEGORIES_ID','Product Master Category:');
define('TEXT_LEGEND', 'LEGEND: ');
define('TEXT_LEGEND_STATUS_OFF', 'Status OFF ');
define('TEXT_LEGEND_STATUS_ON', 'Status ON ');

define('TEXT_INFO_MASTER_CATEGORIES_ID', '<strong>NOTE: Master Category is used for pricing purposes where the<br />product category affects the pricing on linked products, example: Sales</strong>');
define('TEXT_YES', 'Yes');
define('TEXT_NO', 'No');
define('TEXT_CANCEL', 'Cancel');

// shipping error messages
define('ERROR_SHIPPING_CONFIGURATION', '<strong>Shipping Configuration errors!</strong>');
define('ERROR_SHIPPING_ORIGIN_ZIP', '<strong>Warning:</strong> Store Zip Code is not defined. See Configuration | Shipping/Packaging to set it.');
define('ERROR_ORDER_WEIGHT_ZERO_STATUS', '<strong>Warning:</strong> 0 weight is configured for Free Shipping and Free Shipping Module is not enabled');
define('ERROR_USPS_STATUS', '<strong>Warning:</strong> USPS shipping module is either missing the username, or it is set to TEST rather than PRODUCTION and will not work.<br />If you cannot retrieve USPS Shipping Quotes, contact USPS to activate your Web Tools account on their production server. 1-800-344-7779 or icustomercare@usps.com');

define('ERROR_SHIPPING_MODULES_NOT_DEFINED', 'NOTE: You have no shipping modules activated. Please go to Modules->Shipping to configure.');
define('ERROR_PAYMENT_MODULES_NOT_DEFINED', 'NOTE: You have no payment modules activated. Please go to Modules->Payment to configure.');

// text pricing
define('TEXT_CHARGES_WORD','Calculated Charge:');
define('TEXT_PER_WORD','<br />Price per word: ');
define('TEXT_WORDS_FREE',' Word(s) free ');
define('TEXT_CHARGES_LETTERS','Calculated Charge:');
define('TEXT_PER_LETTER','<br />Price per letter: ');
define('TEXT_LETTERS_FREE',' Letter(s) free ');
define('TEXT_ONETIME_CHARGES','*onetime charges = ');
define('TEXT_ONETIME_CHARGES_EMAIL',"\t" . '*onetime charges = ');
define('TEXT_ATTRIBUTES_QTY_PRICES_HELP', 'Option Quantity Discounts');
define('TABLE_ATTRIBUTES_QTY_PRICE_QTY','QTY');
define('TABLE_ATTRIBUTES_QTY_PRICE_PRICE','PRICE');
define('TEXT_ATTRIBUTES_QTY_PRICES_ONETIME_HELP', 'Option Quantity Discounts Onetime Charges');
define('TEXT_CATEGORIES_PRODUCTS', 'Select a Category with Products ... Or move between the Products');
define('TEXT_PRODUCT_TO_VIEW', 'Select a Product to View and Press Display ...');

define('TEXT_INFO_SET_MASTER_CATEGORIES_ID', 'Invalid Master Category ID');
define('TEXT_INFO_ID', ' ID# ');
define('TEXT_INFO_SET_MASTER_CATEGORIES_ID_WARNING', '<strong>WARNING:</strong> This product is linked to multiple categories but no master category has been set!');

define('PRODUCTS_PRICE_IS_CALL_FOR_PRICE_TEXT', 'Product is Call for Price');
define('PRODUCTS_PRICE_IS_FREE_TEXT','Product is Free');

// min, max, units
define('PRODUCTS_QUANTITY_MAX_TEXT_LISTING', 'Max:');

// Discount Savings
  define('PRODUCT_PRICE_DISCOUNT_PREFIX','Save:&nbsp;');
  define('PRODUCT_PRICE_DISCOUNT_PERCENTAGE','% off');
  define('PRODUCT_PRICE_DISCOUNT_AMOUNT','&nbsp;off');
// Sale Maker Sale Price
  define('PRODUCT_PRICE_SALE','Sale:&nbsp;');

// Rich Text / HTML resources
define('TEXT_HTML_EDITOR_NOT_DEFINED','If you have no HTML editor defined or JavaScript disabled, you may enter raw HTML text here manually.');
define('TEXT_WARNING_HTML_DISABLED','<span class = "main">Note: You are using TEXT only email. If you would like to send HTML you need to enable "Enable HTML Emails" under Email Options</span>');
define('TEXT_WARNING_CANT_DISPLAY_HTML','<span class = "main">Note: You are using TEXT only email. If you would like to send HTML you need to enable "Enable HTML Emails" under Email Options</span>');
define('TEXT_EMAIL_CLIENT_CANT_DISPLAY_HTML',"You're seeing this text because we sent you an email in HTML format but your email client cannot display HTML messages.");
define('ENTRY_EMAIL_PREFERENCE','Email Format Pref:');
define('ENTRY_EMAIL_FORMAT_COMMENTS','Choosing "none" or "optout" disables ALL mail, including order details');
define('ENTRY_EMAIL_HTML_DISPLAY','HTML');
define('ENTRY_EMAIL_TEXT_DISPLAY','TEXT-Only');
define('ENTRY_EMAIL_NONE_DISPLAY','Never');
define('ENTRY_EMAIL_OPTOUT_DISPLAY','Opted Out of Newsletters');
define('ENTRY_NOTHING_TO_SEND','You haven\'t entered any content for your message');
 define('EMAIL_SEND_FAILED','ERROR: Failed sending email to: "%s" <%s> with subject: "%s"');

  define('EDITOR_NONE', 'Plain Text');
  define('TEXT_EDITOR_INFO', 'Text Editor');
  define('ERROR_EDITORS_FOLDER_NOT_FOUND', 'You have an HTML editor selected in \'My Store\' but the \'/editors/\' folder cannot be located. Please disable your selection or move your editor files into the \''.DIR_WS_CATALOG.'editors/\' folder');
  define('TEXT_CATEGORIES_PRODUCTS_SORT_ORDER_INFO', 'Categories/Product Display Order: ');
  define('TEXT_SORT_PRODUCTS_SORT_ORDER_PRODUCTS_NAME', 'Products Sort Order, Products Name');
  define('TEXT_SORT_PRODUCTS_NAME', 'Products Name');
  define('TEXT_SORT_PRODUCTS_MODEL', 'Products Model');
  define('TEXT_SORT_PRODUCTS_QUANTITY', 'Products Qty+, Products Name');
  define('TEXT_SORT_PRODUCTS_QUANTITY_DESC', 'Products Qty-, Products Name');
  define('TEXT_SORT_PRODUCTS_PRICE', 'Products Price+, Products Name');
  define('TEXT_SORT_PRODUCTS_PRICE_DESC', 'Products Price-, Products Name');
  define('TEXT_SORT_CATEGORIES_SORT_ORDER_PRODUCTS_NAME', 'Categories Sort Order, Categories Name');
  define('TEXT_SORT_CATEGORIES_NAME', 'Categories Name');



  define('TABLE_HEADING_YES','Yes');
  define('TABLE_HEADING_NO','No');
  define('TEXT_PRODUCTS_IMAGE_MANUAL', '<br /><strong>Or, select an existing image file from server, filename:</strong>');
  define('TEXT_IMAGES_OVERWRITE', '<br /><strong>Overwrite Existing Image on Server?</strong>');
  define('TEXT_IMAGE_OVERWRITE_WARNING','WARNING: FILENAME was updated but not overwritten ');
  define('TEXT_IMAGES_DELETE', '<strong>Delete Image?</strong> NOTE: Removes Image from Product, Image is NOT removed from server:');
  define('TEXT_IMAGE_CURRENT', 'Image Name: ');

  define('ERROR_DEFINE_OPTION_NAMES', 'Warning: No Option Names have been defined');
  define('ERROR_DEFINE_OPTION_VALUES', 'Warning: No Option Values have been defined');
  define('ERROR_DEFINE_PRODUCTS', 'Warning: No Products have been defined');
  define('ERROR_DEFINE_PRODUCTS_MASTER_CATEGORIES_ID', 'Warning: No Master Categories ID has been set for this Product');

  define('BUTTON_ADD_PRODUCT_TYPES_SUBCATEGORIES_ON','Add include SubCategories');
  define('BUTTON_ADD_PRODUCT_TYPES_SUBCATEGORIES_OFF','Add without SubCategories');

  define('BUTTON_PREVIOUS_ALT','Previous Product');
  define('BUTTON_NEXT_ALT','Next Product');

  define('BUTTON_PRODUCTS_TO_CATEGORIES', 'Multiple Categories Link Manager');
  define('BUTTON_PRODUCTS_TO_CATEGORIES_ALT', 'Copy Product to Multiple Categories');

  define('TEXT_INFO_OPTION_NAMES_VALUES_COPIER_STATUS', 'All Global Copy, Add and Delete Features Status is currently OFF');
  define('TEXT_SHOW_OPTION_NAMES_VALUES_COPIER_ON', 'Display Global Features - ON');
  define('TEXT_SHOW_OPTION_NAMES_VALUES_COPIER_OFF', 'Display Global Features - OFF');

// moved from categories and all product type language files
  define('ERROR_CANNOT_LINK_TO_SAME_CATEGORY', 'Error: Can not link products in the same category.');
  define('ERROR_CATALOG_IMAGE_DIRECTORY_NOT_WRITEABLE', 'Error: Catalog images directory is not writeable: ' . DIR_FS_CATALOG_IMAGES);
  define('ERROR_CATALOG_IMAGE_DIRECTORY_DOES_NOT_EXIST', 'Error: Catalog images directory does not exist: ' . DIR_FS_CATALOG_IMAGES);
  define('ERROR_CANNOT_MOVE_CATEGORY_TO_PARENT', 'Error: Category cannot be moved into child category.');
  define('ERROR_CANNOT_MOVE_PRODUCT_TO_CATEGORY_SELF', 'Error: Cannot move product to the same category or into a category where it already exists.');
  define('ERROR_CATEGORY_HAS_PRODUCTS', 'Error: Category has Products!<br /><br />While this can be done temporarily to build your Categories ... Categories hold either Products or Categories but never both!');
  define('SUCCESS_CATEGORY_MOVED', 'Success! Category has successfully been moved ...');
  define('ERROR_CANNOT_MOVE_CATEGORY_TO_CATEGORY_SELF', 'Error: Cannot move Category to the same Category! ID#');

// EZ-PAGES Alerts
  define('TEXT_EZPAGES_STATUS_HEADER_ADMIN', 'WARNING: EZ-PAGES HEADER - On for Admin IP Only');
  define('TEXT_EZPAGES_STATUS_FOOTER_ADMIN', 'WARNING: EZ-PAGES FOOTER - On for Admin IP Only');
  define('TEXT_EZPAGES_STATUS_SIDEBOX_ADMIN', 'WARNING: EZ-PAGES SIDEBOX - On for Admin IP Only');

// moved from product types
// warnings on Virtual and Always Free Shipping
  define('TEXT_VIRTUAL_PREVIEW','Warning: This product is marked - Free Shipping and Skips Shipping Address<br />No shipping will be requested when all products in the order are Virtual Products');
  define('TEXT_VIRTUAL_EDIT','Warning: This product is marked - Free Shipping and Skips Shipping Address<br />No shipping will be requested when all products in the order are Virtual Products');
  define('TEXT_FREE_SHIPPING_PREVIEW','Warning: This product is marked - Free Shipping, Shipping Address Required<br />Free Shipping Module is required when all products in the order are Always Free Shipping Products');
  define('TEXT_FREE_SHIPPING_EDIT','Warning: Yes makes the product - Free Shipping, Shipping Address Required<br />Free Shipping Module is required when all products in the order are Always Free Shipping Products');

// admin activity log warnings
  define('WARNING_ADMIN_ACTIVITY_LOG_DATE', 'WARNING: The Admin Activity Log table has records over 2 months old and should be archived to conserve space ... ');
  define('WARNING_ADMIN_ACTIVITY_LOG_RECORDS', 'WARNING: The Admin Activity Log table has over 50,000 records and should be archived to conserve space ... ');
  define('RESET_ADMIN_ACTIVITY_LOG', 'You can view and archive Admin Activity details via the Admin Access Management menu, if you have appropriate permissions.');
  define('TEXT_ACTIVITY_LOG_ACCESSED', 'Admin Activity Log accessed. Output format: %s. Filter: %s. %s');
  define('TEXT_ERROR_FAILED_ADMIN_LOGIN_FOR_USER', 'Failed admin login attempt: ');
  define('TEXT_ERROR_ATTEMPTED_TO_LOG_IN_TO_LOCKED_ACCOUNT', 'Attempted to log into locked account:');
  define('TEXT_ERROR_ATTEMPTED_ADMIN_LOGIN_WITHOUT_CSRF_TOKEN', 'Attempted login without CSRF token.');
  define('TEXT_ERROR_ATTEMPTED_ADMIN_LOGIN_WITHOUT_USERNAME', 'Attempted login without username.');
  define('TEXT_ERROR_INCORRECT_PASSWORD_DURING_RESET_FOR_USER', 'Incorrect password while attempting a password reset for: ');


  define('CATEGORY_HAS_SUBCATEGORIES', 'NOTE: Category has SubCategories<br />Products cannot be added');

  define('WARNING_WELCOME_DISCOUNT_COUPON_EXPIRES_IN', 'WARNING! Welcome Email Discount Coupon expires in %s days');

define('WARNING_ADMIN_FOLDERNAME_VULNERABLE', 'CAUTION: <a href="http://tutorials.zen-cart.com/index.php?article=33" target="_blank">Your /admin/ foldername should be renamed to something less common</a>, to prevent unauthorized access.');
define('WARNING_EMAIL_SYSTEM_DISABLED', 'WARNING: The email subsystem is turned off. No emails will be sent until it is re-enabled in Admin->Configuration->Email Options.');
define('TEXT_CURRENT_VER_IS', 'You are presently using: ');
define('ERROR_NO_DATA_TO_SAVE', 'ERROR: The data you submitted was found to be empty. YOUR CHANGES HAVE *NOT* BEEN SAVED. You may have a problem with your browser or your internet connection.');
define('TEXT_HIDDEN', 'Hidden');
define('TEXT_VISIBLE', 'Visible');
define('TEXT_HIDE', 'Hide');
define('TEXT_EMAIL', 'Email');
define('TEXT_NOEMAIL', 'No Email');

define('BOX_HEADING_PRODUCT_TYPES', 'Product Types');
define('BOX_HEADING_DASHBOARD_WIDGETS', 'Dashboard Widgets');

define('TEXT_FORM_ERROR_REQUIRED', 'Required');
define('TEXT_SUBMIT', 'Submit');

// moved from currencies file:
define('TEXT_INFO_CURRENCY_UPDATED', 'The exchange rate for %s (%s) was updated successfully to %s via %s.');
define('ERROR_CURRENCY_INVALID', 'Error: The exchange rate for %s (%s) was not updated via %s. Is it a valid currency code?');
define('WARNING_PRIMARY_SERVER_FAILED', 'Warning: The primary exchange rate server (%s) failed for %s (%s) - trying the secondary exchange rate server.');

define('ERROR_DATABASE_MAINTENANCE_NEEDED', '<a href="http://www.zen-cart.com/content.php?334-ERROR-0071-There-appears-to-be-a-problem-with-the-database-Maintenance-is-required" target="_blank">ERROR 0071: There appears to be a problem with the database. Maintenance is required.</a>');

// Debug logs
define('DEBUG_LOGS_DISCOVERED', 'Debug log file(s) discovered. Found: ');
define('DEBUG_LOGS_WARNING', '*** WARNING *** .log files may indicate problems that need to be resolved. Read the .log file(s) to resolve any errors, then delete them manually or via Tools->Store Manager.');

<|MERGE_RESOLUTION|>--- conflicted
+++ resolved
@@ -4,11 +4,7 @@
  * @copyright Copyright 2003-2014 Zen Cart Development Team
  * @copyright Portions Copyright 2003 osCommerce
  * @license http://www.zen-cart.com/license/2_0.txt GNU Public License V2.0
-<<<<<<< HEAD
  * @version GIT: $Id: Author: DrByte  Modified in v1.6.0 $
-=======
- * @version GIT: $Id: Modified in v1.5.4 $
->>>>>>> feaf9cb4
  */
 if (!defined('IS_ADMIN_FLAG'))
 {
