<?xml version="1.0" encoding="UTF-8"?>
<<<<<<< HEAD
<phpunit colors="true" verbose="true" bootstrap="../config/bootstrap.php">
    <testsuites>
        <testsuite name="Password Hash Functions">
            <file>testTestCase.php</file>
            <file>testPasswordHashCase.php</file>
            <file>testRequestCase.php</file>
        </testsuite>
    </testsuites>

    <logging>
        <log type="coverage-text" target="php://stdout" showUncoveredFiles="false"
            lowUpperBound="50" highLowerBound="80" />
        <log type="coverage-clover" target="build/logs/clover.xml" />
    </logging>

    <filter>
        <blacklist>
            <directory suffix=".php">vendor</directory>
            <directory suffix=".php">admin</directory>
            <directory suffix=".php">includes/local</directory>
            <directory suffix=".php">testFramework</directory>
            <directory suffix=".php">build</directory>
            <directory suffix=".php">zc_install</directory>
            <directory suffix=".php">zc_install_old</directory>
        </blacklist>
        <whitelist processUncoveredFilesFromWhitelist="false">
            <directory suffix=".php">includes</directory>
        </whitelist>
    </filter>

    <php>
        <const name="PHPUNIT_TESTSUITE" value="true" />
    </php>
=======
<phpunit verbose="true" processIsolation="true" bootstrap="support/zcBootstrap.php">
  <testsuites>
    <testsuite name="Password Hash Functions">
      <file>testTestCase.php</file>
      <file>testPasswordHashCase.php</file>
      <file>testRequestCase.php</file>
    </testsuite>
    <testsuite name="URL Functions">
      <file>testCatalogUrlGeneration.php</file>
      <file>testCatalogUrlSefuGeneration.php</file>
      <file>testAdminCatalogUrlGeneration.php</file>
      <file>testAdminCatalogUrlSefuGeneration.php</file>
      <file>testAdminUrlGeneration.php</file>
    </testsuite>
  </testsuites>
  <!-- <logging>
    <log type="coverage-html" target="../report/coverage" charset="UTF-8" highlight="false" lowUpperBound="35" highLowerBound="70"/>
    <log type="testdox-html" target="../report/testdox.html"/>
  </logging> -->
>>>>>>> 471d129a
</phpunit><|MERGE_RESOLUTION|>--- conflicted
+++ resolved
@@ -1,40 +1,5 @@
 <?xml version="1.0" encoding="UTF-8"?>
-<<<<<<< HEAD
-<phpunit colors="true" verbose="true" bootstrap="../config/bootstrap.php">
-    <testsuites>
-        <testsuite name="Password Hash Functions">
-            <file>testTestCase.php</file>
-            <file>testPasswordHashCase.php</file>
-            <file>testRequestCase.php</file>
-        </testsuite>
-    </testsuites>
-
-    <logging>
-        <log type="coverage-text" target="php://stdout" showUncoveredFiles="false"
-            lowUpperBound="50" highLowerBound="80" />
-        <log type="coverage-clover" target="build/logs/clover.xml" />
-    </logging>
-
-    <filter>
-        <blacklist>
-            <directory suffix=".php">vendor</directory>
-            <directory suffix=".php">admin</directory>
-            <directory suffix=".php">includes/local</directory>
-            <directory suffix=".php">testFramework</directory>
-            <directory suffix=".php">build</directory>
-            <directory suffix=".php">zc_install</directory>
-            <directory suffix=".php">zc_install_old</directory>
-        </blacklist>
-        <whitelist processUncoveredFilesFromWhitelist="false">
-            <directory suffix=".php">includes</directory>
-        </whitelist>
-    </filter>
-
-    <php>
-        <const name="PHPUNIT_TESTSUITE" value="true" />
-    </php>
-=======
-<phpunit verbose="true" processIsolation="true" bootstrap="support/zcBootstrap.php">
+<phpunit colors="true" verbose="true" processIsolation="true" bootstrap="support/zcBootstrap.php">
   <testsuites>
     <testsuite name="Password Hash Functions">
       <file>testTestCase.php</file>
@@ -49,9 +14,28 @@
       <file>testAdminUrlGeneration.php</file>
     </testsuite>
   </testsuites>
-  <!-- <logging>
-    <log type="coverage-html" target="../report/coverage" charset="UTF-8" highlight="false" lowUpperBound="35" highLowerBound="70"/>
-    <log type="testdox-html" target="../report/testdox.html"/>
-  </logging> -->
->>>>>>> 471d129a
+  <logging>
+    <log type="coverage-text" target="php://stdout" showUncoveredFiles="false"
+      lowUpperBound="50" highLowerBound="80" />
+    <log type="coverage-clover" target="build/logs/clover.xml" />
+  </logging>
+
+  <filter>
+    <blacklist>
+      <directory suffix=".php">vendor</directory>
+      <directory suffix=".php">admin</directory>
+      <directory suffix=".php">includes/local</directory>
+      <directory suffix=".php">testFramework</directory>
+      <directory suffix=".php">build</directory>
+      <directory suffix=".php">zc_install</directory>
+      <directory suffix=".php">zc_install_old</directory>
+    </blacklist>
+    <whitelist processUncoveredFilesFromWhitelist="false">
+      <directory suffix=".php">includes</directory>
+    </whitelist>
+  </filter>
+
+  <php>
+    <const name="PHPUNIT_TESTSUITE" value="true" />
+  </php>
 </phpunit>