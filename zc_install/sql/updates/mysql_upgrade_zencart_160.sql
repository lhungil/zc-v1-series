#
# * This SQL script upgrades the core Zen Cart database structure from v1.5.2 to v1.6.0
# *
# * @package Installer
# * @access private
# * @copyright Copyright 2003-2014 Zen Cart Development Team
# * @copyright Portions Copyright 2003 osCommerce
# * @license http://www.zen-cart.com/license/2_0.txt GNU Public License V2.0
# * @version GIT: $Id: Author: DrByte  Tue Aug 28 16:03:47 2012 -0400 New in v1.6.0 $
#

############ IMPORTANT INSTRUCTIONS ###############
#
# * Zen Cart uses the zc_install/index.php program to do database upgrades
# * This SQL script is intended to be used by running zc_install
# * It is *not* recommended to simply run these statements manually via any other means
# * ie: not via phpMyAdmin or via the Install SQL Patch tool in Zen Cart admin
# * The zc_install program catches possible problems and also handles table-prefixes automatically
# *
# * To use the zc_install program to do your database upgrade:
# * a. Upload the NEWEST zc_install folder to your server
# * b. Surf to zc_install/index.php via your browser
# * c. On the System Inspection page, scroll to the bottom and click on Database Upgrade
# *    NOTE: do NOT click on the "Install" button, because that will erase your database.
# * d. On the Database Upgrade screen, you will be presented with a list of checkboxes for
# *    various Zen Cart versions, with the recommended upgrades already pre-selected.
# * e. Verify the checkboxes, then scroll down and enter your Zen Cart Admin username
# *    and password, and then click on the Upgrade button.
# * f. If any errors occur, you will be notified.  Some warnings can be ignored.
# * g. When done, you will be taken to the Finished page.
#
#####################################################

# Set store to Down-For-Maintenance mode.  Must reset manually via admin after upgrade is done.
UPDATE configuration set configuration_value = 'true' where configuration_key = 'DOWN_FOR_MAINTENANCE';

# Clear out active customer sessions
TRUNCATE TABLE whos_online;
TRUNCATE TABLE db_cache;
TRUNCATE TABLE sessions;

#############

UPDATE configuration set configuration_description = 'This should point to the folder specified in your DIR_FS_SQL_CACHE setting in your configure.php files.' WHERE configuration_key = 'SESSION_WRITE_DIRECTORY';

UPDATE configuration set configuration_title = 'Log Page Parse Time', configuration_description = 'Record (to a log file) the time it takes to parse a page' WHERE configuration_key = 'STORE_PAGE_PARSE_TIME';
UPDATE configuration set configuration_title = 'Log Destination', configuration_description = 'Directory and filename of the page parse time log' WHERE configuration_key = 'STORE_PAGE_PARSE_TIME_LOG';
UPDATE configuration set configuration_title = 'Log Date Format', configuration_description = 'The date format' WHERE configuration_key = 'STORE_PARSE_DATE_TIME_FORMAT';
UPDATE configuration set configuration_title = 'Display The Page Parse Time', configuration_description = 'Display the page parse time on the bottom of each page<br />(Note: This DISPLAYS them. You do NOT need to LOG them to merely display them on your site.)' WHERE configuration_key = 'DISPLAY_PAGE_PARSE_TIME';
UPDATE configuration set configuration_title = 'Log Database Queries', configuration_description = 'Record the database queries to files in the system /logs/ folder. USE WITH CAUTION. This can seriously degrade your site performance and blow out your disk space storage quotas.' WHERE configuration_key = 'STORE_DB_TRANSACTIONS';

UPDATE configuration set configuration_title = 'Enable HTML Emails?', configuration_description = 'Send emails in HTML format if recipient has enabled it in their preferences.' WHERE configuration_key = 'EMAIL_USE_HTML';
UPDATE configuration set configuration_title = 'Email Admin Format?', configuration_description = 'Please select the Admin extra email format (Note: Enable HTML Emails must be on for HTML option to work)' WHERE configuration_key = 'ADMIN_EXTRA_EMAIL_FORMAT';

UPDATE configuration set sort_order = '1', configuration_description = 'Send out e-mails?<br>(Default state is ON.<br>Turn off to suppress ALL outgoing email messages from this store.)' WHERE configuration_key = 'SEND_EMAILS';
UPDATE configuration set sort_order = '2', configuration_description = 'Defines the method for sending mail.<br /><strong>PHP</strong> is the default, and uses built-in PHP wrappers for processing.<br />Servers running on Windows and MacOS should change this setting to <strong>SMTP</strong>.<br /><br /><strong>SMTPAUTH</strong> should be used if your server requires SMTP authorization to send messages. You must also configure your SMTPAUTH settings in the appropriate fields in this admin section.<br /><br /><strong>sendmail</strong> is for linux/unix hosts using the sendmail program on the server<br /><strong>"sendmail-f"</strong> is only for servers which require the use of the -f parameter to send mail. This is a security setting often used to prevent spoofing. Will cause errors if your host mailserver is not configured to use it.<br /><br /><strong>Qmail</strong> is mostly obsolete and only used for linux/unix hosts running Qmail as sendmail wrapper at /var/qmail/bin/sendmail.' WHERE configuration_key = 'EMAIL_TRANSPORT';
UPDATE configuration set configuration_description = 'Enter the IP port number that your SMTP mailserver operates on.<br />Only required if using SMTP Authentication for email.<br><br>Default: 25<br>Typical values are:<br>25 - normal unencrypted SMTP<br>587 - encrypted SMTP<br>465 - older MS SMTP port' WHERE configuration_key = 'EMAIL_SMTPAUTH_MAIL_SERVER_PORT';

INSERT INTO configuration (configuration_title, configuration_key, configuration_value, configuration_description, configuration_group_id, sort_order, date_added, use_function, set_function) VALUES ('Search Engines - Disable Indexing', 'ROBOTS_NOINDEX_MAINTENANCE_MODE', 'Normal', 'When in development it is sometimes desirable to discourage search engines from indexing your site. To do that, set this to Maintenance. This will cause a noindex,nofollow tag to be generated on all pages, thus discouraging search engines from indexing your pages until you set this back to Normal.<br>Default: Normal', 1, 12, NOW(), NULL, 'zen_cfg_select_option(array(\'Normal\', \'Maintenance\'),');
INSERT INTO configuration (configuration_title, configuration_key, configuration_value, configuration_description, configuration_group_id, sort_order, set_function, date_added) VALUES ('Currency Exchange Rate: Primary Source', 'CURRENCY_SERVER_PRIMARY', 'ecb', 'Where to request external currency updates from (Primary source)<br><br>Additional sources can be installed via plugins.', '1', '55', 'zen_cfg_pull_down_exchange_rate_sources(', now());
INSERT INTO configuration (configuration_title, configuration_key, configuration_value, configuration_description, configuration_group_id, sort_order, set_function, date_added) VALUES ('Currency Exchange Rate: Secondary Source', 'CURRENCY_SERVER_BACKUP', 'boc', 'Where to request external currency updates from (Secondary source)<br><br>Additional sources can be installed via plugins.', '1', '55', 'zen_cfg_pull_down_exchange_rate_sources(', now());

DELETE FROM configuration WHERE configuration_key = 'MODULE_ORDER_TOTAL_GV_ORDER_STATUS_ID';

ALTER TABLE configuration DROP PRIMARY KEY, ADD PRIMARY KEY (configuration_key), DROP INDEX unq_config_key_zen, ADD UNIQUE unq_config_id_zen (configuration_id);
ALTER TABLE product_type_layout DROP PRIMARY KEY, ADD PRIMARY KEY (configuration_key), DROP INDEX unq_config_key_zen, ADD UNIQUE unq_config_id_zen (configuration_id);

INSERT INTO configuration (configuration_title, configuration_key, configuration_value, configuration_description, configuration_group_id, sort_order, set_function, date_added) VALUES ('Image - Click For Larger', 'IMAGE_ENABLE_LARGER_IMAGE_LINKS', '1', 'For Product main-image and additional-images, should a clickable link for popup to see larger image be displayed?<br />0= off<br />1= both<br />2=main image only<br />3=additional images only', 4, 76, 'zen_cfg_select_option(array(\'0\', \'1\', \'2\', \'3\'), ', now());

UPDATE configuration set configuration_group_id = 6 where configuration_key in ('PRODUCTS_OPTIONS_TYPE_SELECT', 'UPLOAD_PREFIX', 'TEXT_PREFIX');
UPDATE countries set address_format_id = 7 where countries_iso_code_3 = 'AUS';
UPDATE countries set address_format_id = 5 where countries_iso_code_3 IN ('BEL', 'NLD', 'SWE');

ALTER TABLE countries ADD INDEX idx_status_zen (status, countries_id);

ALTER TABLE paypal_payment_status_history MODIFY pending_reason varchar(32) default NULL;

ALTER TABLE sessions MODIFY sesskey varchar(255) NOT NULL default '';
ALTER TABLE whos_online MODIFY session_id varchar(255) NOT NULL default '';
ALTER TABLE admin_menus MODIFY menu_key VARCHAR(255) NOT NULL DEFAULT '';
ALTER TABLE admin_pages MODIFY page_key VARCHAR(255) NOT NULL DEFAULT '';
ALTER TABLE admin_pages MODIFY main_page VARCHAR(255) NOT NULL DEFAULT '';
ALTER TABLE admin_pages MODIFY page_params VARCHAR(255) NOT NULL DEFAULT '';
ALTER TABLE admin_pages MODIFY menu_key VARCHAR(255) NOT NULL DEFAULT '';
ALTER TABLE admin_profiles MODIFY profile_name VARCHAR(255) NOT NULL DEFAULT '';
ALTER TABLE admin_pages_to_profiles MODIFY page_key varchar(255) NOT NULL default '';
UPDATE admin_pages SET sort_order = 1 WHERE page_key = 'users';
UPDATE admin_pages SET sort_order = 2 WHERE page_key = 'profiles';

ALTER TABLE coupons ADD coupon_total TINYINT(1) NOT NULL DEFAULT '0';
ALTER TABLE coupons ADD coupon_order_limit INT( 4 ) NOT NULL DEFAULT '0';
ALTER TABLE coupons_description MODIFY coupon_name VARCHAR(64) NOT NULL DEFAULT '';
ALTER TABLE orders ADD order_weight FLOAT NOT NULL DEFAULT '0';
ALTER TABLE coupons ADD coupon_is_valid_for_sales TINYINT(1) NOT NULL DEFAULT 1;

ALTER TABLE orders_products ADD products_weight float NOT NULL default '0';
ALTER TABLE orders_products ADD products_virtual tinyint( 1 ) NOT NULL default '0';
ALTER TABLE orders_products ADD product_is_always_free_shipping tinyint( 1 ) NOT NULL default '0';
ALTER TABLE orders_products ADD products_quantity_order_min float NOT NULL default '1';
ALTER TABLE orders_products ADD products_quantity_order_units float NOT NULL default '1';
ALTER TABLE orders_products ADD products_quantity_order_max float NOT NULL default '0';
ALTER TABLE orders_products ADD products_quantity_mixed tinyint( 1 ) NOT NULL default '0';
ALTER TABLE orders_products ADD products_mixed_discount_quantity tinyint( 1 ) NOT NULL default '1';

ALTER TABLE orders_products_download ADD products_attributes_id int( 11 ) NOT NULL;

ALTER TABLE admin MODIFY admin_pass VARCHAR( 255 ) NOT NULL DEFAULT '';
ALTER TABLE admin MODIFY prev_pass1 VARCHAR( 255 ) NOT NULL DEFAULT '';
ALTER TABLE admin MODIFY prev_pass2 VARCHAR( 255 ) NOT NULL DEFAULT '';
ALTER TABLE admin MODIFY prev_pass3 VARCHAR( 255 ) NOT NULL DEFAULT '';
ALTER TABLE admin MODIFY reset_token VARCHAR( 255 ) NOT NULL DEFAULT '';
ALTER TABLE customers MODIFY customers_password VARCHAR( 255 ) NOT NULL DEFAULT '';

<<<<<<< HEAD
ALTER TABLE admin ADD mobile_phone VARCHAR(20) NOT NULL DEFAULT '' AFTER admin_email;

=======
ALTER TABLE orders MODIFY shipping_method VARCHAR(255) NOT NULL DEFAULT '';
>>>>>>> f0164c13

##@TODO
## COWOA CHANGES - Although need to allow for a current cowoa installation
ALTER TABLE customers ADD COLUMN COWOA_account tinyint(1) NOT NULL default 0;
ALTER TABLE orders ADD COLUMN COWOA_order tinyint(1) NOT NULL default 0;
INSERT INTO configuration_group VALUES (NULL, 'Guest Checkout', 'Set Checkout Without an Account', '100', '1');

#NEXT_X_ROWS_AS_ONE_COMMAND:4
SET @t1=0;
SELECT (@t1:=configuration_group_id) as t1 FROM configuration_group WHERE configuration_group_title = 'Guest Checkout';
INSERT INTO admin_pages VALUES ('configCOWOA','BOX_CONFIGURATION_COWOA','FILENAME_CONFIGURATION',CONCAT('gID=',@t1), 'configuration', 'Y', 31);
INSERT INTO configuration (configuration_title, configuration_key, configuration_value, configuration_description, configuration_group_id, sort_order, date_added, use_function, set_function) VALUES
('COWOA', 'COWOA_STATUS', 'false', 'Activate COWOA Checkout? <br />Set to True to allow a customer to checkout without an account.', @t1, 10, NOW(), NULL, 'zen_cfg_select_option(array(\'true\', \'false\'),'),
('Enable Order Status', 'COWOA_ORDER_STATUS', 'false', 'Enable The Order Status Function of COWOA?<br />Set to True so that a Customer that uses COWOA will receive an E-Mail with instructions on how to view the status of their order.', @t1, 11, NOW(), NULL, 'zen_cfg_select_option(array(\'true\', \'false\'),'),
('Enable E-Mail Only', 'COWOA_EMAIL_ONLY', 'false', 'Enable The E-Mail Order Function of COWOA?<br />Set to True so that a Customer that uses COWOA will only need to enter their E-Mail Address upon checkout if their Cart Balance is 0 (Free).', @t1, 12, NOW(), NULL, 'zen_cfg_select_option(array(\'true\', \'false\'),'),
('Enable Forced Logoff', 'COWOA_LOGOFF', 'false', 'Enable The Forced LogOff Function of COWOA?<br />Set to True so that a Customer that uses COWOA will be logged off automatically after a sucessfull checkout. If they are getting a file download, then they will have to wait for the Status E-Mail to arrive in order to download the file.', @t1, 13, NOW(), NULL, 'zen_cfg_select_option(array(\'true\', \'false\'),');


INSERT INTO configuration_group VALUES (NULL, 'Widget Settings', 'Set Widget Configuration Values', '31', '1');
#NEXT_X_ROWS_AS_ONE_COMMAND:4
SET @t1=0;
SELECT (@t1:=configuration_group_id) as t1 FROM configuration_group WHERE configuration_group_title = 'Widget Settings';
INSERT INTO admin_pages VALUES ('configWidgets','BOX_CONFIGURATION_WIDGET','FILENAME_CONFIGURATION',CONCAT('gID=',@t1), 'configuration', 'Y', 32);
INSERT INTO configuration (configuration_title, configuration_key, configuration_value, configuration_description, configuration_group_id, sort_order, date_added, use_function, set_function) VALUES
('Max Error Logs', 'MAX_ERROR_LOGS', '20', 'Display this number of error logs', @t1, '1', now(), NULL, NULL);

INSERT INTO query_builder ( query_id , query_category , query_name , query_description , query_string ) VALUES ( '', 'email,newsletters', 'Permanent Account Holders Only', 'Send email only to permanent account holders ', 'select customers_email_address, customers_firstname, customers_lastname from TABLE_CUSTOMERS where COWOA_account != 1 order by customers_lastname, customers_firstname, customers_email_address');

# --------------------------------------------------------

DROP TABLE IF EXISTS dashboard_widgets_groups;
CREATE TABLE IF NOT EXISTS dashboard_widgets_groups (
  widget_group varchar(64) NOT NULL,
  language_id int(11) NOT NULL DEFAULT '1',
  widget_group_name varchar(255) NOT NULL,
  PRIMARY KEY (widget_group,language_id)
) ENGINE=MyISAM;

# --------------------------------------------------------

#
# Table structure for table 'dashboard_widgets'
#

DROP TABLE IF EXISTS dashboard_widgets;
CREATE TABLE IF NOT EXISTS dashboard_widgets (
  widget_key varchar(64) NOT NULL,
  widget_group varchar(64) NOT NULL,
  widget_status int(1) NOT NULL DEFAULT '1',
  PRIMARY KEY (widget_key)
) ENGINE=MyISAM;

# --------------------------------------------------------

#
# Table structure for table 'dashboard_widgets_description'
#

DROP TABLE IF EXISTS dashboard_widgets_description;
CREATE TABLE IF NOT EXISTS dashboard_widgets_description (
  widget_key varchar(64) NOT NULL,
  widget_name varchar(255) NOT NULL,
  widget_description text NOT NULL,
  language_id int(11) NOT NULL DEFAULT '1',
  PRIMARY KEY (widget_key,language_id)
) ENGINE=MyISAM;

# --------------------------------------------------------

#
# Table structure for table 'dashboard_widgets_to_profiles'
#

DROP TABLE IF EXISTS dashboard_widgets_to_profiles;
CREATE TABLE IF NOT EXISTS dashboard_widgets_to_profiles (
  profile_id int(11) NOT NULL,
  widget_key varchar(64) NOT NULL,
  PRIMARY KEY (profile_id,widget_key)
) ENGINE=MyISAM;

# --------------------------------------------------------

#
# Table structure for table 'dashboard_widgets_to_users'
#

DROP TABLE IF EXISTS dashboard_widgets_to_users;
CREATE TABLE IF NOT EXISTS dashboard_widgets_to_users (
  widget_key varchar(64) NOT NULL,
  admin_id int(11) NOT NULL,
  widget_row int(11) NOT NULL DEFAULT '0',
  widget_column int(11) NOT NULL DEFAULT '0',
  widget_refresh int(11) NOT NULL DEFAULT '0',
  PRIMARY KEY (widget_key,admin_id)
) ENGINE=MyISAM;

#
# Set up default widgets
#
INSERT INTO dashboard_widgets (widget_key, widget_group, widget_status) VALUES
('general-statistics', 'general-statistics', 1),
('order-summary', 'order-statistics', 1),
('new-customers', 'new-customers', 1),
('counter-history', 'counter-history', 1),
('new-orders', 'new-orders', 1),
('logs', 'logs', 1)
;

INSERT INTO dashboard_widgets_description (widget_key, widget_name, widget_description, language_id) VALUES
('general-statistics', 'GENERAL_STATISTICS', '', 1),
('order-summary', 'ORDER_SUMMARY', '', 1),
('new-customers', 'NEW_CUSTOMERS', '', 1),
('counter-history', 'COUNTER_HISTORY', '', 1),
('new-orders', 'NEW_ORDERS', '', 1),
('logs', 'LOGS', '', 1)
;

INSERT INTO dashboard_widgets_groups (widget_group, language_id, widget_group_name) VALUES
('general-statistics', 1, 'GENERAL_STATISTICS_GROUP'),
('order-statistics', 1, 'ORDER_STATISTICS_GROUP'),
('new-customers', 1, 'NEW_CUSTOMERS_GROUP'),
('counter-history', 1, 'COUNTER_HISTORY_GROUP'),
('new-orders', 1, 'NEW_ORDERS_GROUP'),
('logs', 1, 'LOGS_GROUP')
;

# default widgets for first user
INSERT INTO dashboard_widgets_to_users (widget_key, admin_id, widget_row, widget_column) VALUES
('general-statistics', 1, 0, 0),
('order-summary', 1, 1, 0),
('new-customers', 1, 0, 1),
('counter-history', 1, 1, 1),
('new-orders', 1, 0, 2),
('logs', 1, 1, 2);


INSERT INTO dashboard_widgets (widget_key, widget_group, widget_status) VALUES ('banner-statistics', 'banner-statistics', 1);
INSERT INTO dashboard_widgets_description (widget_key, widget_name, widget_description, language_id) VALUES ('banner-statistics', 'Banner Statistics', '', 1);
INSERT INTO dashboard_widgets_groups (widget_group, language_id, widget_group_name) VALUES ('banner-statistics', 1, 'Banner Statistics');


# --------------------------------------------------------

#
# Table structure for table 'listingbox_locations'
#

DROP TABLE IF EXISTS listingbox_locations;
CREATE TABLE listingbox_locations (
  location_key varchar(40) NOT NULL,
  location_name varchar(255) NOT NULL,
  PRIMARY KEY (location_key)
) ENGINE=MyISAM;


DROP TABLE IF EXISTS listingboxgroups;
CREATE TABLE listingboxgroups (
  group_id int(11) NOT NULL AUTO_INCREMENT,
  group_name varchar(255) NOT NULL,
  PRIMARY KEY (group_id)
) ENGINE=MyISAM;


DROP TABLE IF EXISTS listingboxgroups_to_locations;
CREATE TABLE listingboxgroups_to_locations (
  group_id int(11) NOT NULL,
  location_key varchar(40) NOT NULL,
  sort_order int(11) NOT NULL DEFAULT '0',
  UNIQUE KEY main1 (group_id, location_key)
) ENGINE=MyISAM;


DROP TABLE IF EXISTS listingboxes_to_listingboxgroups;
CREATE TABLE IF NOT EXISTS listingboxes_to_listingboxgroups (
  listingbox varchar(80) NOT NULL,
  group_id int(11) NOT NULL,
  sort_order int(11) NOT NULL DEFAULT '0',
  UNIQUE KEY main1 (listingbox, group_id)
) ENGINE=MyISAM;

INSERT INTO listingbox_locations (location_key, location_name) VALUES
('INDEX_DEFAULT', 'Index Page - Default'),
('MISSING_PRODUCT', 'Missing Product'),
('EMPTY_CART', 'Shopping Cart - Empty');

INSERT INTO listingboxgroups (group_id, group_name) VALUES
(1, 'Featured - Specials - New - Upcoming');

INSERT INTO listingboxgroups_to_locations (group_id, location_key, sort_order) VALUES
(1, 'INDEX_DEFAULT', 0),
(1, 'MISSING_PRODUCT', 0),
(1, 'EMPTY_CART', 0);

INSERT INTO listingboxes_to_listingboxgroups (listingbox, group_id, sort_order) VALUES
('zcListingBoxFeaturedIndex', 1, 0),
('zcListingBoxNewIndex', 1, 3),
('zcListingBoxSpecialsIndex', 1, 2),
('zcListingBoxUpcomingIndex', 1, 4);

## CHANGE-346 - Fix outdated language in configuration menu help texts
## CHANGE-411 increase size of fileds in admin profile related tables
## CHANGE-367 - Dashboard Widgets for 1.6 Admin Home Page (including ajax infrastructure)

#############

#### VERSION UPDATE STATEMENTS
## THE FOLLOWING 2 SECTIONS SHOULD BE THE "LAST" ITEMS IN THE FILE, so that if the upgrade fails prematurely, the version info is not updated.
##The following updates the version HISTORY to store the prior version info (Essentially "moves" the prior version info from the "project_version" to "project_version_history" table
#NEXT_X_ROWS_AS_ONE_COMMAND:3
INSERT INTO project_version_history (project_version_key, project_version_major, project_version_minor, project_version_patch, project_version_date_applied, project_version_comment)
SELECT project_version_key, project_version_major, project_version_minor, project_version_patch1 as project_version_patch, project_version_date_applied, project_version_comment
FROM project_version;

## Now set to new version
UPDATE project_version SET project_version_major='1', project_version_minor='6.0-pre-alpha', project_version_patch1='', project_version_patch1_source='', project_version_patch2='', project_version_patch2_source='', project_version_comment='Version Update 1.5.1->1.6.0-pre-alpha', project_version_date_applied=now() WHERE project_version_key = 'Zen-Cart Main';
UPDATE project_version SET project_version_major='1', project_version_minor='6.0-pre-alpha', project_version_patch1='', project_version_patch1_source='', project_version_patch2='', project_version_patch2_source='', project_version_comment='Version Update 1.5.1->1.6.0-pre-alpha', project_version_date_applied=now() WHERE project_version_key = 'Zen-Cart Database';

#####  END OF UPGRADE SCRIPT
<|MERGE_RESOLUTION|>--- conflicted
+++ resolved
@@ -110,13 +110,10 @@
 ALTER TABLE admin MODIFY prev_pass3 VARCHAR( 255 ) NOT NULL DEFAULT '';
 ALTER TABLE admin MODIFY reset_token VARCHAR( 255 ) NOT NULL DEFAULT '';
 ALTER TABLE customers MODIFY customers_password VARCHAR( 255 ) NOT NULL DEFAULT '';
-
-<<<<<<< HEAD
 ALTER TABLE admin ADD mobile_phone VARCHAR(20) NOT NULL DEFAULT '' AFTER admin_email;
 
-=======
 ALTER TABLE orders MODIFY shipping_method VARCHAR(255) NOT NULL DEFAULT '';
->>>>>>> f0164c13
+
 
 ##@TODO
 ## COWOA CHANGES - Although need to allow for a current cowoa installation
